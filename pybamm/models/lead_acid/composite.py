#
# Lead-acid Composite model
#
import pybamm


class Composite(pybamm.LeadAcidBaseModel):
    """Composite model for lead-acid, from [1]_.
    Uses leading-order model from :class:`pybamm.lead_acid.LOQS`.

    Notes
    -----
    The composite solution is computed as follows:

    - Get leading-order concentration and porosity from the leading-order model
    - Solve for electrolyte concentration, using leading-order porosity and uniform \
    interfacial current density
    - Calculate average first-order surface potential differences
    - Calculate first-order electrolyte and electrode potentials, using average \
    surface potential differences
    - Calcualte first-order surface potential-differences and interfacial current \
    densities using first-order potentials, and hence update porosity
    - Optionally, post-process to find convection velocity

    References
    ----------
    .. [1] V Sulzer, SJ Chapman, CP Please, DA Howey, and CW Monroe. Faster Lead-Acid
           Battery Simulations from Porous-Electrode Theory: II. Asymptotic Analysis.
           arXiv preprint arXiv:1902.01774, 2019.

    **Extends:** :class:`pybamm.LeadAcidBaseModel`
    """

    def __init__(self, options=None):
        # Update own model with submodels
        super().__init__(options)
        self.name = "Composite model"

        # Leading order model and variables
        leading_order_model = pybamm.lead_acid.LOQS(options)
        self.update(leading_order_model)
        self.leading_order_variables = leading_order_model.variables

        # Model variables
        self.variables["Electrolyte concentration"] = pybamm.standard_variables.c_e

        # Submodels
        self.set_boundary_conditions(None)
        int_curr_model = pybamm.interface_lead_acid.MainReaction(self.set_of_parameters)
        self.set_diffusion_submodel()
        self.set_electrolyte_current_model(int_curr_model)
        self.set_current_variables()
        self.set_interface_variables(int_curr_model)
        self.set_convection_variables()

    def set_boundary_conditions(self, bc_variables):
        """Set boundary conditions, dependent on self.options"""
        pybamm.logger.debug("Creating boundary-conditions submodel")
        param = self.set_of_parameters
        dimensionality = self.options["bc_options"]["dimensionality"]
        if dimensionality == 0:
            current_bc = param.current_with_time
            self.variables["Current collector current density"] = current_bc

    def set_diffusion_submodel(self):
        pybamm.logger.debug("Creating diffusion submodel")
        param = self.set_of_parameters
        j_n_0 = self.variables["Negative electrode interfacial current density"]
        j_p_0 = self.variables["Positive electrode interfacial current density"]
        self.reactions = {
            "main": {
                "neg": {"s": param.s_n, "aj": j_n_0},
                "pos": {"s": param.s_p, "aj": j_p_0},
                "porosity change": self.variables["Porosity change"],
            }
        }

        electrolyte_conc_model = pybamm.electrolyte_diffusion.StefanMaxwell(param)
        electrolyte_conc_model.set_differential_system(self.variables, self.reactions)
        self.update(electrolyte_conc_model)

    def set_electrolyte_current_model(self, int_curr_model):
        pybamm.logger.debug("Creating electrolyte current submodel")
        if self.options["first-order potential"] == "linear":
            pot_vars = int_curr_model.get_first_order_potential_differences(
                self.variables, self.leading_order_variables
            )
        elif self.options["first-order potential"] == "average":
            pot_vars = int_curr_model.get_average_potential_differences(self.variables)
        self.variables.update(pot_vars)

    def set_current_variables(self):
        pybamm.logger.debug("Setting current variables")
        param = self.set_of_parameters

        # Load electrolyte and electrode potentials
        electrode_model = pybamm.electrode.Ohm(param)
        electrolyte_current_model = pybamm.electrolyte_current.MacInnesStefanMaxwell(
            param
        )

        # Negative electrode potential
        phi_s_n = electrode_model.get_neg_pot_explicit_combined(self.variables)
        self.variables["Negative electrode potential"] = phi_s_n

        # Electrolyte potential
        electrolyte_vars = electrolyte_current_model.get_explicit_combined(
            self.variables, first_order="linear"
        )
        self.variables.update(electrolyte_vars)

        # Positive electrode potential and voltage
        electrode_vars = electrode_model.get_explicit_combined(self.variables)
        self.variables.update(electrode_vars)

<<<<<<< HEAD
    def set_interface_variables(self, int_curr_model):
        pybamm.logger.debug("Setting interface variables")
        param = self.set_of_parameters
        c_e = self.variables["Electrolyte concentration"]
        c_e_n, _, c_e_p = c_e.orphans
        phi_e = self.variables["Electrolyte potential"]
        phi_s = self.variables["Electrode potential"]
        phi_e_n, _, phi_e_p = phi_e.orphans
        phi_s_n, _, phi_s_p = phi_s.orphans
        delta_phi_n = phi_s_n - phi_e_n
        delta_phi_p = phi_s_p - phi_e_p

        # Potentials
        ocp_n = param.U_n(c_e_n)
        ocp_p = param.U_p(c_e_p)
        pot_model = pybamm.potential.Potential(param)
        potential_vars = pot_model.get_all_potentials(
            (ocp_n, ocp_p), delta_phi=(delta_phi_n, delta_phi_p)
        )
        self.variables.update()

        # Exchange-current density
        j0_n = int_curr_model.get_exchange_current_densities(c_e_n)
        j0_p = int_curr_model.get_exchange_current_densities(c_e_p)
        if self.options["first-order potential"] == "linear":
            delta_phi_n_0 = pybamm.average(
                self.leading_order_variables[
                    "Negative electrode surface potential difference"
                ]
            )
            delta_phi_p_0 = pybamm.average(
                self.leading_order_variables[
                    "Positive electrode surface potential difference"
                ]
            )
            c_e_0 = self.leading_order_variables["Average electrolyte concentration"]

            j_n = int_curr_model.get_first_order_butler_volmer(
                c_e_n, delta_phi_n, c_e_0, delta_phi_n_0
            )
            j_p = int_curr_model.get_first_order_butler_volmer(
                c_e_p, delta_phi_p, c_e_0, delta_phi_p_0
            )
        elif self.options["first-order potential"] == "average":
            j_n = int_curr_model.get_butler_volmer_from_variables(c_e_n, delta_phi_n)
            j_p = int_curr_model.get_butler_volmer_from_variables(c_e_p, delta_phi_p)
        j_vars = int_curr_model.get_derived_interfacial_currents(j_n, j_p, j0_n, j0_p)
        self.variables.update({**potential_vars, **j_vars})

        # Update current
        pybamm.logger.debug("Updating current variables with interfacial current")
        current_variables = int_curr_model.get_current_from_current_densities(
            self.variables
        )
        self.variables.update(current_variables)
=======
        # Cut-off voltage
        voltage = self.variables["Terminal voltage"]
        self.events["Minimum voltage cut-off"] = voltage - param.voltage_low_cut
>>>>>>> 51395a4c

    def set_convection_variables(self):
        pybamm.logger.debug("Setting convection variables")
        velocity_model = pybamm.velocity.Velocity(self.set_of_parameters)
        if self.options["convection"] is not False:
            velocity_vars = velocity_model.get_explicit_composite(self.variables)
            self.variables.update(velocity_vars)
        else:
            whole_cell = ["negative electrode", "separator", "positive electrode"]
            v_box = pybamm.Broadcast(0, whole_cell)
            dVbox_dz = pybamm.Broadcast(0, whole_cell)
            self.variables.update(velocity_model.get_variables(v_box, dVbox_dz))

    @property
    def default_solver(self):
        """
        Create and return the default solver for this model
        """
        # Different solver depending on whether we solve ODEs or DAEs
        if self.options["capacitance"] == "algebraic":
            return pybamm.ScikitsDaeSolver()
        else:
            return pybamm.ScipySolver()<|MERGE_RESOLUTION|>--- conflicted
+++ resolved
@@ -113,7 +113,6 @@
         electrode_vars = electrode_model.get_explicit_combined(self.variables)
         self.variables.update(electrode_vars)
 
-<<<<<<< HEAD
     def set_interface_variables(self, int_curr_model):
         pybamm.logger.debug("Setting interface variables")
         param = self.set_of_parameters
@@ -169,11 +168,10 @@
             self.variables
         )
         self.variables.update(current_variables)
-=======
+
         # Cut-off voltage
         voltage = self.variables["Terminal voltage"]
         self.events["Minimum voltage cut-off"] = voltage - param.voltage_low_cut
->>>>>>> 51395a4c
 
     def set_convection_variables(self):
         pybamm.logger.debug("Setting convection variables")
