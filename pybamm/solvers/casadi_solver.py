--- conflicted
+++ resolved
@@ -72,11 +72,8 @@
         self.options = {}
         self.methods = {}
 
-<<<<<<< HEAD
-=======
         pybamm.citations.register("Andersson2019")
 
->>>>>>> 282ff825
     def _integrate(self, model, t_eval, inputs=None):
         """
         Solve a DAE model defined by residuals with initial conditions y0.
@@ -91,21 +88,6 @@
             Any external variables or input parameters to pass to the model when solving
         """
         inputs = inputs or {}
-<<<<<<< HEAD
-
-        rhs_size = model.rhs_eval(0, model.y0).shape[0]
-        if self.mode == "fast":
-            integrator = self.get_integrator(model, t_eval, inputs)
-            y0_diff, y0_alg = np.split(model.y0, [rhs_size])
-            solution = self._run_integrator(integrator, y0_diff, y0_alg, inputs, t_eval)
-            solution.termination = "final time"
-            return solution
-        elif model.events == {}:
-            pybamm.logger.info("No events found, running fast mode")
-            integrator = self.get_integrator(model, t_eval, inputs)
-            y0_diff, y0_alg = np.split(model.y0, [rhs_size])
-            solution = self._run_integrator(integrator, y0_diff, y0_alg, inputs, t_eval)
-=======
         # convert inputs to casadi format
         inputs = casadi.vertcat(*[x for x in inputs.values()])
 
@@ -125,20 +107,10 @@
             pybamm.logger.info("No events found, running fast mode")
             integrator = self.get_integrator(model, t_eval, inputs)
             solution = self._run_integrator(integrator, model, model.y0, inputs, t_eval)
->>>>>>> 282ff825
             solution.termination = "final time"
             return solution
         elif self.mode == "safe":
             # Step-and-check
-<<<<<<< HEAD
-            init_event_signs = np.sign(
-                np.concatenate([event(0, model.y0) for event in model.events_eval])
-            )
-            pybamm.logger.info(
-                "Start solving {} with {} in 'safe' mode".format(model.name, self.name)
-            )
-            t = t_eval[0]
-=======
             t = t_eval[0]
             init_event_signs = np.sign(
                 np.concatenate(
@@ -149,7 +121,6 @@
                 )
             )
             pybamm.logger.info("Start solving {} with {}".format(model.name, self.name))
->>>>>>> 282ff825
             y0 = model.y0
             # Initialize solution
             solution = pybamm.Solution(np.array([t]), y0[:, np.newaxis])
@@ -167,14 +138,8 @@
                     # different to t_eval, but shouldn't matter too much as it should
                     # only happen near events.
                     try:
-<<<<<<< HEAD
-                        y0_diff, y0_alg = np.split(y0, [rhs_size])
-                        current_step_sol = self._run_integrator(
-                            integrator, y0_diff, y0_alg, inputs, np.array([t, t + dt])
-=======
                         current_step_sol = self._run_integrator(
                             integrator, model, y0, inputs, np.array([t, t + dt])
->>>>>>> 282ff825
                         )
                         solved = True
                     except pybamm.SolverError:
@@ -193,13 +158,8 @@
                 new_event_signs = np.sign(
                     np.concatenate(
                         [
-<<<<<<< HEAD
-                            event(0, current_step_sol.y[:, -1])
-                            for event in model.events_eval
-=======
                             event(t, current_step_sol.y[:, -1], inputs)
                             for event in model.terminate_events_eval
->>>>>>> 282ff825
                         ]
                     )
                 )
@@ -214,13 +174,9 @@
                     current_step_sol.solve_time = np.nan
                     # append solution from the current step to solution
                     solution.append(current_step_sol)
-<<<<<<< HEAD
-                    t = solution.t[-1]
-=======
                     # update time
                     t += dt
                     # update y0
->>>>>>> 282ff825
                     y0 = solution.y[:, -1]
 
             return solution
@@ -231,10 +187,6 @@
             y0 = model.y0
             rhs = model.casadi_rhs
             algebraic = model.casadi_algebraic
-<<<<<<< HEAD
-            u_stacked = casadi.vertcat(*[x for x in inputs.values()])
-=======
->>>>>>> 282ff825
 
             options = {
                 "grid": t_eval,
@@ -246,18 +198,6 @@
 
             # set up and solve
             t = casadi.MX.sym("t")
-<<<<<<< HEAD
-            u = casadi.MX.sym("u", u_stacked.shape[0])
-            y_diff = casadi.MX.sym("y_diff", rhs(0, y0, u).shape[0])
-            problem = {"t": t, "x": y_diff, "p": u}
-            if algebraic(0, y0, u).is_empty():
-                method = "cvodes"
-                problem.update({"ode": rhs(t, y_diff, u)})
-            else:
-                options["calc_ic"] = True
-                method = "idas"
-                y_alg = casadi.MX.sym("y_alg", algebraic(0, y0, u).shape[0])
-=======
             p = casadi.MX.sym("p", inputs.shape[0])
             y_diff = casadi.MX.sym("y_diff", rhs(t_eval[0], y0, p).shape[0])
             problem = {"t": t, "x": y_diff, "p": p}
@@ -268,18 +208,12 @@
                 options["calc_ic"] = True
                 method = "idas"
                 y_alg = casadi.MX.sym("y_alg", algebraic(t_eval[0], y0, p).shape[0])
->>>>>>> 282ff825
                 y_full = casadi.vertcat(y_diff, y_alg)
                 problem.update(
                     {
                         "z": y_alg,
-<<<<<<< HEAD
-                        "ode": rhs(t, y_full, u),
-                        "alg": algebraic(t, y_full, u),
-=======
                         "ode": rhs(t, y_full, p),
                         "alg": algebraic(t, y_full, p),
->>>>>>> 282ff825
                     }
                 )
             self.problems[model] = problem
@@ -293,20 +227,12 @@
             "F", self.methods[model], self.problems[model], self.options[model]
         )
 
-<<<<<<< HEAD
-    def _run_integrator(self, integrator, y0_diff, y0_alg, inputs, t_eval):
-        try:
-            # Try solving
-            u_stacked = casadi.vertcat(*[x for x in inputs.values()])
-            sol = integrator(x0=y0_diff, z0=y0_alg, p=u_stacked, **self.extra_options)
-=======
     def _run_integrator(self, integrator, model, y0, inputs, t_eval):
         rhs_size = model.rhs_eval(t_eval[0], y0, inputs).shape[0]
         y0_diff, y0_alg = np.split(y0, [rhs_size])
         try:
             # Try solving
             sol = integrator(x0=y0_diff, z0=y0_alg, p=inputs, **self.extra_options)
->>>>>>> 282ff825
             y_values = np.concatenate([sol["xf"].full(), sol["zf"].full()])
             return pybamm.Solution(t_eval, y_values)
         except RuntimeError as e:
