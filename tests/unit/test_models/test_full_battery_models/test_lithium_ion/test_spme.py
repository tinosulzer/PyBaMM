#
# Tests for the lithium-ion SPMe model
#
import pybamm
import unittest


class TestSPMe(unittest.TestCase):
    def test_well_posed(self):
        options = {"thermal": "isothermal"}
        model = pybamm.lithium_ion.SPMe(options)
        model.check_well_posedness()

    def test_default_geometry(self):
        options = {"thermal": "isothermal"}
        model = pybamm.lithium_ion.SPMe(options)
        self.assertIsInstance(model.default_geometry, pybamm.Geometry)
        self.assertTrue("negative particle" in model.default_geometry)

        options = {"current collector": "potential pair", "dimensionality": 1}
        model = pybamm.lithium_ion.SPMe(options)
        self.assertIn("current collector", model.default_geometry)

        options = {"current collector": "potential pair", "dimensionality": 2}
        model = pybamm.lithium_ion.SPMe(options)
        self.assertIn("current collector", model.default_geometry)

    def test_well_posed_2plus1D(self):
        options = {"current collector": "potential pair", "dimensionality": 1}
        model = pybamm.lithium_ion.SPMe(options)
        model.check_well_posedness()

        options = {"current collector": "potential pair", "dimensionality": 2}
        model = pybamm.lithium_ion.SPMe(options)
        model.check_well_posedness()

        options = {
            "current collector": "single particle potential pair",
            "dimensionality": 1,
        }
        model = pybamm.lithium_ion.SPMe(options)
        model.check_well_posedness()

        options = {
            "current collector": "single particle potential pair",
            "dimensionality": 2,
        }
        model = pybamm.lithium_ion.SPMe(options)
        model.check_well_posedness()

        options = {"bc_options": {"dimensionality": 5}}
        with self.assertRaises(pybamm.OptionError):
            model = pybamm.lithium_ion.SPMe(options)

    def test_x_full_thermal_model_no_current_collector(self):
        options = {"thermal": "x-full"}
        model = pybamm.lithium_ion.SPMe(options)
        model.check_well_posedness()

        # Not implemented with current collectors
        options = {"thermal": "x-full", "thermal current collector": True}
        with self.assertRaises(NotImplementedError):
            model = pybamm.lithium_ion.SPMe(options)

<<<<<<< HEAD
    @unittest.skipIf(~pybamm.have_scikits_odes(), "scikits.odes not installed")
=======
>>>>>>> 8829213a
    def test_x_full_Nplus1D_not_implemented(self):
        # 1plus1D
        options = {
            "current collector": "potential pair",
            "dimensionality": 1,
            "thermal": "x-full",
        }
        with self.assertRaises(NotImplementedError):
            pybamm.lithium_ion.SPMe(options)
        # 2plus1D
        options = {
            "current collector": "potential pair",
            "dimensionality": 2,
            "thermal": "x-full",
        }
        with self.assertRaises(NotImplementedError):
            pybamm.lithium_ion.SPMe(options)

    def test_x_lumped_thermal_model_no_Current_collector(self):
        options = {"thermal": "x-lumped"}
        model = pybamm.lithium_ion.SPMe(options)
        model.check_well_posedness()

        # xyz-lumped returns the same as x-lumped
        options = {"thermal": "xyz-lumped"}
        model = pybamm.lithium_ion.SPMe(options)
        model.check_well_posedness()

    def test_x_lumped_thermal_model_0D_current_collector(self):
        options = {"thermal": "x-lumped", "thermal current collector": True}
        model = pybamm.lithium_ion.SPMe(options)
        model.check_well_posedness()

        # xyz-lumped returns the same as x-lumped
        options = {"thermal": "xyz-lumped", "thermal current collector": True}
        model = pybamm.lithium_ion.SPMe(options)
        model.check_well_posedness()

        options = {"thermal": "lumped"}
        model = pybamm.lithium_ion.SPMe(options)
        model.check_well_posedness()

<<<<<<< HEAD
    @unittest.skipIf(~pybamm.have_scikits_odes(), "scikits.odes not installed")
=======
>>>>>>> 8829213a
    def test_xyz_lumped_thermal_1D_current_collector(self):
        options = {
            "current collector": "potential pair",
            "dimensionality": 1,
            "thermal": "xyz-lumped",
        }
        model = pybamm.lithium_ion.SPMe(options)
        model.check_well_posedness()

        options = {
            "current collector": "potential pair",
            "dimensionality": 1,
            "thermal": "lumped",
        }
        model = pybamm.lithium_ion.SPMe(options)
        model.check_well_posedness()

<<<<<<< HEAD
    @unittest.skipIf(~pybamm.have_scikits_odes(), "scikits.odes not installed")
=======
>>>>>>> 8829213a
    def test_xyz_lumped_thermal_2D_current_collector(self):
        options = {
            "current collector": "potential pair",
            "dimensionality": 2,
            "thermal": "xyz-lumped",
        }
        model = pybamm.lithium_ion.SPMe(options)
        model.check_well_posedness()

<<<<<<< HEAD
    @unittest.skipIf(~pybamm.have_scikits_odes(), "scikits.odes not installed")
=======
>>>>>>> 8829213a
    def test_x_lumped_thermal_1D_current_collector(self):
        options = {
            "current collector": "potential pair",
            "dimensionality": 1,
            "thermal": "x-lumped",
        }
        model = pybamm.lithium_ion.SPMe(options)
        model.check_well_posedness()

        options = {
            "current collector": "potential pair",
            "dimensionality": 2,
            "thermal": "lumped",
        }
        model = pybamm.lithium_ion.SPMe(options)
        model.check_well_posedness()

<<<<<<< HEAD
    @unittest.skipIf(~pybamm.have_scikits_odes(), "scikits.odes not installed")
=======
>>>>>>> 8829213a
    def test_x_lumped_thermal_2D_current_collector(self):
        options = {
            "current collector": "potential pair",
            "dimensionality": 2,
            "thermal": "x-lumped",
        }
        model = pybamm.lithium_ion.SPMe(options)
        model.check_well_posedness()

<<<<<<< HEAD
    @unittest.skipIf(~pybamm.have_scikits_odes(), "scikits.odes not installed")
    def test_default_solver(self):
        options = {"thermal": "isothermal"}
        model = pybamm.lithium_ion.SPMe(options)
        self.assertIsInstance(model.default_solver, pybamm.ScipySolver)
        options = {"current collector": "potential pair", "dimensionality": 2}
=======
    def test_x_lumped_thermal_set_temperature_1D(self):
        options = {
            "current collector": "potential pair",
            "dimensionality": 1,
            "thermal": "set external temperature",
        }
>>>>>>> 8829213a
        model = pybamm.lithium_ion.SPMe(options)
        model.check_well_posedness()

        options = {
            "current collector": "potential pair",
            "dimensionality": 2,
            "thermal": "set external temperature",
        }
        with self.assertRaises(NotImplementedError):
            model = pybamm.lithium_ion.SPMe(options)

    def test_particle_fast_diffusion(self):
        options = {"particle": "fast diffusion"}
        model = pybamm.lithium_ion.SPMe(options)
        model.check_well_posedness()


if __name__ == "__main__":
    print("Add -v for more debug output")
    import sys

    if "-v" in sys.argv:
        debug = True
    pybamm.settings.debug_mode = True
    unittest.main()<|MERGE_RESOLUTION|>--- conflicted
+++ resolved
@@ -62,10 +62,6 @@
         with self.assertRaises(NotImplementedError):
             model = pybamm.lithium_ion.SPMe(options)
 
-<<<<<<< HEAD
-    @unittest.skipIf(~pybamm.have_scikits_odes(), "scikits.odes not installed")
-=======
->>>>>>> 8829213a
     def test_x_full_Nplus1D_not_implemented(self):
         # 1plus1D
         options = {
@@ -108,10 +104,6 @@
         model = pybamm.lithium_ion.SPMe(options)
         model.check_well_posedness()
 
-<<<<<<< HEAD
-    @unittest.skipIf(~pybamm.have_scikits_odes(), "scikits.odes not installed")
-=======
->>>>>>> 8829213a
     def test_xyz_lumped_thermal_1D_current_collector(self):
         options = {
             "current collector": "potential pair",
@@ -129,10 +121,6 @@
         model = pybamm.lithium_ion.SPMe(options)
         model.check_well_posedness()
 
-<<<<<<< HEAD
-    @unittest.skipIf(~pybamm.have_scikits_odes(), "scikits.odes not installed")
-=======
->>>>>>> 8829213a
     def test_xyz_lumped_thermal_2D_current_collector(self):
         options = {
             "current collector": "potential pair",
@@ -142,10 +130,6 @@
         model = pybamm.lithium_ion.SPMe(options)
         model.check_well_posedness()
 
-<<<<<<< HEAD
-    @unittest.skipIf(~pybamm.have_scikits_odes(), "scikits.odes not installed")
-=======
->>>>>>> 8829213a
     def test_x_lumped_thermal_1D_current_collector(self):
         options = {
             "current collector": "potential pair",
@@ -163,10 +147,6 @@
         model = pybamm.lithium_ion.SPMe(options)
         model.check_well_posedness()
 
-<<<<<<< HEAD
-    @unittest.skipIf(~pybamm.have_scikits_odes(), "scikits.odes not installed")
-=======
->>>>>>> 8829213a
     def test_x_lumped_thermal_2D_current_collector(self):
         options = {
             "current collector": "potential pair",
@@ -176,21 +156,12 @@
         model = pybamm.lithium_ion.SPMe(options)
         model.check_well_posedness()
 
-<<<<<<< HEAD
-    @unittest.skipIf(~pybamm.have_scikits_odes(), "scikits.odes not installed")
-    def test_default_solver(self):
-        options = {"thermal": "isothermal"}
-        model = pybamm.lithium_ion.SPMe(options)
-        self.assertIsInstance(model.default_solver, pybamm.ScipySolver)
-        options = {"current collector": "potential pair", "dimensionality": 2}
-=======
     def test_x_lumped_thermal_set_temperature_1D(self):
         options = {
             "current collector": "potential pair",
             "dimensionality": 1,
             "thermal": "set external temperature",
         }
->>>>>>> 8829213a
         model = pybamm.lithium_ion.SPMe(options)
         model.check_well_posedness()
 
