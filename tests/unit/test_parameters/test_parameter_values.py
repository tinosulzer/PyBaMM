--- conflicted
+++ resolved
@@ -99,7 +99,6 @@
         # With functions
         # if only C-rate and capacity provided, update current
         values = {"C-rate": pybamm.sin, "Cell capacity [A.h]": 10}
-<<<<<<< HEAD
         param = pybamm.ParameterValues(values)
         self.assertEqual(param["Current function [A]"](2).evaluate(), 10 * np.sin(2))
         # if only current and capacity provided, update C-rate
@@ -113,7 +112,7 @@
         linear = np.hstack([x, 2 * x])
         values = {"C-rate": ("linear", linear), "Cell capacity [A.h]": 10}
         param = pybamm.ParameterValues(values)
-        self.assertEqual(param["Current function [A]"][0], "linear_to_Crate")
+        self.assertEqual(param["Current function [A]"][0], "linear_to_current")
         np.testing.assert_array_equal(
             param["Current function [A]"][1], np.hstack([x, 20 * x])
         )
@@ -122,32 +121,6 @@
         linear = np.hstack([x, 2 * x])
         values = {"Current function [A]": ("linear", linear), "Cell capacity [A.h]": 10}
         param = pybamm.ParameterValues(values)
-        self.assertEqual(param["C-rate"][0], "linear_to_current")
-        np.testing.assert_array_almost_equal(
-            param["C-rate"][1], np.hstack([x, 0.2 * x])
-=======
-        param = pybamm.ParameterValues(values)
-        self.assertEqual(param["Current function [A]"](2).evaluate(), 10 * np.sin(2))
-        # if only current and capacity provided, update C-rate
-        values = {"Current function [A]": pybamm.exp, "Cell capacity [A.h]": 10}
-        param = pybamm.ParameterValues(values)
-        self.assertEqual(param["C-rate"](5).evaluate(), np.exp(5) / 10)
-
-        # With data
-        # if only C-rate and capacity provided, update current
-        x = np.linspace(0, 10)[:, np.newaxis]
-        linear = np.hstack([x, 2 * x])
-        values = {"C-rate": ("linear", linear), "Cell capacity [A.h]": 10}
-        param = pybamm.ParameterValues(values)
-        self.assertEqual(param["Current function [A]"][0], "linear_to_current")
-        np.testing.assert_array_equal(
-            param["Current function [A]"][1], np.hstack([x, 20 * x])
-        )
-        # if only current and capacity provided, update C-rate
-        x = np.linspace(0, 10)[:, np.newaxis]
-        linear = np.hstack([x, 2 * x])
-        values = {"Current function [A]": ("linear", linear), "Cell capacity [A.h]": 10}
-        param = pybamm.ParameterValues(values)
         self.assertEqual(param["C-rate"][0], "linear_to_Crate")
         np.testing.assert_array_almost_equal(
             param["C-rate"][1], np.hstack([x, 0.2 * x])
@@ -165,7 +138,6 @@
         param = pybamm.ParameterValues(values)
         self.assertEqual(
             param["C-rate"](5).evaluate(inputs={"Current function [A]": 5}), 0.5
->>>>>>> 282ff825
         )
 
     def test_process_symbol(self):
@@ -565,8 +537,6 @@
         with self.assertRaises(KeyError):
             parameter_values.process_model(model)
 
-<<<<<<< HEAD
-=======
     def test_update_model(self):
         param = pybamm.ParameterValues({})
         with self.assertRaises(NotImplementedError):
@@ -583,7 +553,6 @@
         for val in list(new_model.rhs.values()):
             self.assertFalse(val.has_symbol_of_classes(pybamm.Parameter))
 
->>>>>>> 282ff825
     def test_process_empty_model(self):
         model = pybamm.BaseModel()
         parameter_values = pybamm.ParameterValues({"a": 1, "b": 2, "c": 3, "d": 42})
