#
# Tests for the asymptotic convergence of the simplified models
#
import pybamm

import numpy as np
import unittest


class TestAsymptoticConvergence(unittest.TestCase):
    def test_leading_order_convergence(self):
        """
        Check that the leading-order model solution converges linearly in C_e to the
        full model solution
        """
        # Create models
        leading_order_model = pybamm.lead_acid.LOQS()
        composite_model = pybamm.lead_acid.Composite()
        full_model = pybamm.lead_acid.NewmanTiedemann()
        # Same parameters, same geometry
        parameter_values = full_model.default_parameter_values
        parameter_values.process_model(leading_order_model)
        parameter_values.process_model(composite_model)
        parameter_values.process_model(full_model)
        geometry = full_model.default_geometry
        parameter_values.process_geometry(geometry)

        # Discretise (same mesh, create different discretisations)
        var = pybamm.standard_spatial_vars
        var_pts = {var.x_n: 3, var.x_s: 3, var.x_p: 3}
        mesh = pybamm.Mesh(geometry, full_model.default_submesh_types, var_pts)
        loqs_disc = pybamm.Discretisation(mesh, full_model.default_spatial_methods)
        loqs_disc.process_model(leading_order_model)
        comp_disc = pybamm.Discretisation(mesh, full_model.default_spatial_methods)
        comp_disc.process_model(composite_model)
        full_disc = pybamm.Discretisation(mesh, full_model.default_spatial_methods)
        full_disc.process_model(full_model)

        def get_max_error(current):
            # Update current (and hence C_e) in the parameters
            param = pybamm.ParameterValues(
                base_parameters=full_model.default_parameter_values,
<<<<<<< HEAD
                optional_parameters={"Typical current [A]": current},
=======
                optional_parameters={"Typical current": current},
>>>>>>> 4cfdc054
            )
            param.update_model(leading_order_model, loqs_disc)
            param.update_model(composite_model, comp_disc)
            param.update_model(full_model, full_disc)
            # Solve, make sure times are the same
            t_eval = np.linspace(0, 0.6)
            solver_loqs = leading_order_model.default_solver
            solver_loqs.solve(leading_order_model, t_eval)
            solver_comp = composite_model.default_solver
            solver_comp.solve(composite_model, t_eval)
            solver_full = full_model.default_solver
            solver_full.solve(full_model, t_eval)

            # Post-process variables
            t_loqs, y_loqs = solver_loqs.t, solver_loqs.y
            t_comp, y_comp = solver_comp.t, solver_comp.y
            t_full, y_full = solver_full.t, solver_full.y
            voltage_loqs = pybamm.ProcessedVariable(
                leading_order_model.variables["Terminal voltage"], t_loqs, y_loqs
            )
            voltage_comp = pybamm.ProcessedVariable(
                composite_model.variables["Terminal voltage"], t_comp, y_comp
            )
            voltage_full = pybamm.ProcessedVariable(
                full_model.variables["Terminal voltage"], t_full, y_full
            )

            # Compare
            t = t_full[: np.min([len(t_loqs), len(t_comp), len(t_full)])]
            loqs_error = np.max(np.abs(voltage_loqs(t) - voltage_full(t)))
            comp_error = np.max(np.abs(voltage_comp(t) - voltage_full(t)))
            return (loqs_error, comp_error)

        # Get errors
        currents = 0.005 / (2 ** np.arange(3))
        errs = np.array([get_max_error(current) for current in currents])
        loqs_errs, comp_errs = [np.array(err) for err in zip(*errs)]
        # Get rates: expect linear convergence for loqs, quadratic for composite
        loqs_rates = np.log2(loqs_errs[:-1] / loqs_errs[1:])
        np.testing.assert_array_less(0.99 * np.ones_like(loqs_rates), loqs_rates)
        # Composite not converging as expected
        # comp_rates = np.log2(comp_errs[:-1] / comp_errs[1:])
        # np.testing.assert_array_less(1.99 * np.ones_like(comp_rates), comp_rates)


if __name__ == "__main__":
    print("Add -v for more debug output")
    import sys

    if "-v" in sys.argv:
        debug = True
    unittest.main()<|MERGE_RESOLUTION|>--- conflicted
+++ resolved
@@ -40,11 +40,7 @@
             # Update current (and hence C_e) in the parameters
             param = pybamm.ParameterValues(
                 base_parameters=full_model.default_parameter_values,
-<<<<<<< HEAD
                 optional_parameters={"Typical current [A]": current},
-=======
-                optional_parameters={"Typical current": current},
->>>>>>> 4cfdc054
             )
             param.update_model(leading_order_model, loqs_disc)
             param.update_model(composite_model, comp_disc)
